# coding: utf-8
#
# Copyright 2017 The Oppia Authors. All Rights Reserved.
#
# Licensed under the Apache License, Version 2.0 (the "License");
# you may not use this file except in compliance with the License.
# You may obtain a copy of the License at
#
#      http://www.apache.org/licenses/LICENSE-2.0
#
# Unless required by applicable law or agreed to in writing, software
# distributed under the License is distributed on an "AS-IS" BASIS,
# WITHOUT WARRANTIES OR CONDITIONS OF ANY KIND, either express or implied.
# See the License for the specific language governing permissions and
# limitations under the License.

"""Common utility functions required by classifier."""

import scipy


def extract_svm_parameters(clf):
    """Extract parameters from a trained SVC classifier.

    Args:
        clf: object of class sklearn.svm.SVC. Trained classifier model
             instance.

    Returns:
        dict. A dictionary containing parameters of trained classifier. These
        parameters will be used in frontend during prediction.
    """
    support_vectors = clf.__dict__['support_vectors_']
    dual_coef = clf.__dict__['_dual_coef_']

    # If `support_vectors` is a sparse matrix, convert it to an array.
    # Dual coefficients will have the same type as support_vectors.
    if isinstance(support_vectors, scipy.sparse.csr.csr_matrix):
        # Warning: this might result in really large list.
        support_vectors = support_vectors.toarray()
        dual_coef = dual_coef.toarray()

    kernel_params = {
        u'kernel': unicode(clf.__dict__['kernel']),
        u'gamma': clf.__dict__['_gamma'],
        u'coef0': clf.__dict__['coef0'],
        u'degree': clf.__dict__['degree'],
    }

    return {
<<<<<<< HEAD
        'n_support': clf.__dict__['n_support_'].tolist(),
        'support_vectors': support_vectors.tolist(),
        'dual_coef': dual_coef.tolist(),
        'intercept': clf.__dict__['_intercept_'].tolist(),
        'classes': clf.__dict__['classes_'].tolist(),
    }
=======
        u'n_support': clf.__dict__['n_support_'].tolist(),
        u'support_vectors': clf.__dict__['support_vectors_'].tolist(),
        u'dual_coef': clf.__dict__['_dual_coef_'].tolist(),
        u'intercept': clf.__dict__['_intercept_'].tolist(),
        u'classes': clf.__dict__['classes_'].tolist(),
        u'probA': clf.__dict__['probA_'].tolist(),
        u'probB': clf.__dict__['probB_'].tolist(),
        u'kernel_params': kernel_params
    }


def unicode_validator_for_classifier_data(var):
    """Validates that incoming object contains unicode literal strings."""
    if isinstance(var, dict):
        for k in var.keys():
            if isinstance(k, str):
                raise Exception('Expected %s to be unicode but found str.' % k)
            unicode_validator_for_classifier_data(var[k])
    if isinstance(var, (list, set, tuple)):
        for item in var:
            unicode_validator_for_classifier_data(item)
    if isinstance(var, str):
        raise Exception('Expected \'%s\' to be unicode but found str.' % var)
>>>>>>> 35f9bf95
<|MERGE_RESOLUTION|>--- conflicted
+++ resolved
@@ -48,17 +48,9 @@
     }
 
     return {
-<<<<<<< HEAD
-        'n_support': clf.__dict__['n_support_'].tolist(),
-        'support_vectors': support_vectors.tolist(),
-        'dual_coef': dual_coef.tolist(),
-        'intercept': clf.__dict__['_intercept_'].tolist(),
-        'classes': clf.__dict__['classes_'].tolist(),
-    }
-=======
         u'n_support': clf.__dict__['n_support_'].tolist(),
-        u'support_vectors': clf.__dict__['support_vectors_'].tolist(),
-        u'dual_coef': clf.__dict__['_dual_coef_'].tolist(),
+        u'support_vectors':.support_vectors,
+        u'dual_coef': dual_coef,
         u'intercept': clf.__dict__['_intercept_'].tolist(),
         u'classes': clf.__dict__['classes_'].tolist(),
         u'probA': clf.__dict__['probA_'].tolist(),
@@ -78,5 +70,4 @@
         for item in var:
             unicode_validator_for_classifier_data(item)
     if isinstance(var, str):
-        raise Exception('Expected \'%s\' to be unicode but found str.' % var)
->>>>>>> 35f9bf95
+        raise Exception('Expected \'%s\' to be unicode but found str.' % var)